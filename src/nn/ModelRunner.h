--- conflicted
+++ resolved
@@ -55,38 +55,27 @@
     m_decoder_options.q_scale = model_config.qscale;
     m_decoder = std::make_unique<T>();
 
-<<<<<<< HEAD
-    m_options = torch::TensorOptions().dtype(T::dtype).device(device);
-    m_module = load_crf_model(model_path, model_config, batch_size, chunk_size, m_options);
-
-    // adjust chunk size to be a multiple of the stride
-    chunk_size -= chunk_size % m_model_stride;
-
-    m_input = torch::zeros({batch_size, 1, chunk_size},
-                           torch::TensorOptions().dtype(T::dtype).device(torch::kCPU));
-=======
 #ifdef USE_GPU
     if (device == "cpu") {
         m_options = torch::TensorOptions().dtype(torch::kF32).device(device); //todo
-        m_module = load_crf_model(model, batch_size, chunk_size, m_options);
+        m_module = load_crf_model(model_path, model_config, batch_size, chunk_size, m_options);
         m_input = torch::zeros({batch_size, 1, chunk_size}, torch::TensorOptions().dtype(torch::kF32).device(torch::kCPU)); //todo
     } else {
 #ifdef USE_KOI
         m_options = torch::TensorOptions().dtype(torch::kF16).device(device); //todo
-        m_module = load_crf_model(model, batch_size, chunk_size, m_options);
+        m_module = load_crf_model(model_path, model_config, batch_size, chunk_size, m_options);
         m_input = torch::zeros({batch_size, 1, chunk_size}, torch::TensorOptions().dtype(torch::kF16).device(torch::kCPU)); //todo
 #else
         m_options = torch::TensorOptions().dtype(torch::kF32).device(device); //todo
-        m_module = load_crf_model(model, batch_size, chunk_size, m_options);
+        m_module = load_crf_model(model_path, model_config, batch_size, chunk_size, m_options);
         m_input = torch::zeros({batch_size, 1, chunk_size}, torch::TensorOptions().dtype(torch::kF32).device(torch::kCPU)); //todo
 #endif
     }
 #else
     m_options = torch::TensorOptions().dtype(torch::kF32).device(device); //todo
-    m_module = load_crf_model(model, batch_size, chunk_size, m_options);
+    m_module = load_crf_model(model_path, model_config, batch_size, chunk_size, m_options);
     m_input = torch::zeros({batch_size, 1, chunk_size}, torch::TensorOptions().dtype(torch::kF32).device(torch::kCPU)); //todo
 #endif
->>>>>>> bb644545
 }
 
 template<typename T> torch::Tensor ModelRunner<T>::call_chunks() {
