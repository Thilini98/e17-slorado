--- conflicted
+++ resolved
@@ -10,21 +10,16 @@
 extern "C" {
 #include "koi.h"
 }
-<<<<<<< HEAD
-=======
 #endif
-
-
-#include <cuda_runtime.h>
 
 std::vector<DecodedChunk> GPUDecoder::beam_search(torch::Tensor scores,
                                                   int num_chunks,
                                                   DecoderOptions options) {
-#ifdef USE_KOI
-    scores = scores.transpose(1, 0).contiguous();
->>>>>>> bb644545
+    return cpu_part(gpu_part(scores, num_chunks, options));
+}
 
 torch::Tensor GPUDecoder::gpu_part(torch::Tensor scores, int num_chunks, DecoderOptions options) {
+#ifdef USE_KOI
     // nvtx3::scoped_range loop{"gpu_decode"};
     long int N = scores.sizes()[0];
     long int T = scores.sizes()[1];
@@ -85,9 +80,13 @@
                     options.beam_cut, options.blank_score, options.move_pad);
 
     return moves_sequence_qstring.reshape({3, N, -1}).to(torch::kCPU);
+#else
+    return torch::empty({1});
+#endif
 }
 
 std::vector<DecodedChunk> GPUDecoder::cpu_part(torch::Tensor moves_sequence_qstring_cpu) {
+#ifdef USE_KOI
     // nvtx3::scoped_range loop{"cpu_decode"};
     assert(moves_sequence_qstring_cpu.device() == torch::kCPU);
     auto moves_cpu = moves_sequence_qstring_cpu[0];
@@ -116,14 +115,6 @@
 #endif
 }
 
-<<<<<<< HEAD
-std::vector<DecodedChunk> GPUDecoder::beam_search(torch::Tensor scores,
-                                                  int num_chunks,
-                                                  DecoderOptions options) {
-    return cpu_part(gpu_part(scores, num_chunks, options));
-=======
-
-
 int GPUDecoder::get_cuda_device_id_from_device(const c10::Device& device) {
     if (!device.is_cuda() || !device.has_index()) {
         std::stringstream ss;
@@ -132,5 +123,4 @@
     }
 
     return device.index();
->>>>>>> bb644545
 }