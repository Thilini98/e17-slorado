/**
 * @file basecaller_main.c
 * @brief entry point to basecaller_main
 * @author Hasindu Gamaarachchi (hasindu@unsw.edu.au)

MIT License

Copyright (c) 2019 Hasindu Gamaarachchi (hasindu@unsw.edu.au)

Permission is hereby granted, free of charge, to any person obtaining a copy
of this software and associated documentation files (the "Software"), to deal
in the Software without restriction, including without limitation the rights
to use, copy, modify, merge, publish, distribute, sublicense, and/or sell
copies of the Software, and to permit persons to whom the Software is
furnished to do so, subject to the following conditions:

The above copyright notice and this permission notice shall be included in all
copies or substantial portions of the Software.

THE SOFTWARE IS PROVIDED "AS IS", WITHOUT WARRANTY OF ANY KIND, EXPRESS OR
IMPLIED, INCLUDING BUT NOT LIMITED TO THE WARRANTIES OF MERCHANTABILITY,
FITNESS FOR A PARTICULAR PURPOSE AND NONINFRINGEMENT. IN NO EVENT SHALL THE
AUTHORS OR COPYRIGHT HOLDERS BE LIABLE FOR ANY CLAIM, DAMAGES OR OTHER
LIABILITY, WHETHER IN AN ACTION OF CONTRACT, TORT OR OTHERWISE, ARISING FROM,
OUT OF OR IN CONNECTION WITH THE SOFTWARE OR THE USE OR OTHER DEALINGS IN THE
SOFTWARE.


******************************************************************************/

#include "decode/CPUDecoder.h"
#include "decode/GPUDecoder.h"
#include "utils/stitch.h"
#include "nn/ModelRunner.h"
#include "slorado.h"
#include "error.h"
#include "misc.h"
#include "signal_prep.h"
#include "basecall.h"
#include "writer.h"
#include "misc.h"

#include <assert.h>
#include <cstdint>
#include <getopt.h>
#include <pthread.h>
#include <stdint.h>
#include <stdio.h>
#include <stdlib.h>
#include <unistd.h>
#include <torch/torch.h>

static struct option long_options[] = {
    {"threads", required_argument, 0, 't'},         //0 number of threads [8]
    {"batchsize", required_argument, 0, 'K'},       //1 batchsize - number of reads loaded at once [512]
    {"max-bytes", required_argument, 0, 'B'},       //2 batchsize - number of bytes loaded at once
    {"verbose", required_argument, 0, 'v'},         //3 verbosity level [1]
    {"help", no_argument, 0, 'h'},                  //4
    {"version", no_argument, 0, 'V'},               //5
    {"output", required_argument, 0, 'o'},          //6 output to a file [stdout]
    {"debug-break", required_argument, 0, 0},       //7 break after processing the first batch (used for debugging)
    {"profile-cpu", required_argument, 0, 0},       //8 perform section by section (used for profiling - for CPU only)
    {"accel",required_argument, 0, 0},              //9 accelerator
    {"chunk-size", required_argument, 0, 'c'},      //10 chunk size [8000]
    {"overlap", required_argument, 0, 'p'},         //11 overlap [150]
    {"device", required_argument, 0, 'x'},          //12 device [cpu]
    {"num-runners", required_argument, 0, 'r'},     //13 number of runners [1]
    {"emit-fastq", required_argument, 0, 0},        //14 toggles emit fastq
    {0, 0, 0, 0}};


static inline void print_help_msg(FILE *fp_help, opt_t opt){
    fprintf(fp_help, "usage: slorado basecaller [model] [data]\n");
    fprintf(fp_help, "positional arguments:\n");
    fprintf(fp_help, "  model FILE                  the basecaller model to run.\n");
    fprintf(fp_help, "  data FILE                   the data directory.\n");
    fprintf(fp_help, "\nbasic options:\n");
    fprintf(fp_help, "  -t INT                      number of processing threads [%d]\n", opt.num_thread);
    fprintf(fp_help, "  -K INT                      batch size (max number of reads loaded at once) [%d]\n", opt.batch_size); 
    fprintf(fp_help, "  -B FLOAT[K/M/G]             max number of bytes loaded at once [%.1fM]\n", opt.batch_size_bytes/(float)(1000*1000));
    fprintf(fp_help, "  -o FILE                     output to file [%s]\n", opt.out_path);
    fprintf(fp_help, "  -c INT                      chunk size [%d]\n", opt.chunk_size);
    fprintf(fp_help, "  -p INT                      overlap [%d]\n", opt.overlap);
    fprintf(fp_help, "  -x DEVICE                   specify device [%s]\n", opt.device);
    fprintf(fp_help, "  -r INT                      number of runners [%d]\n", opt.num_runners);
    fprintf(fp_help, "  -h                          shows help message and exits\n");   
    fprintf(fp_help, "  --verbose INT               verbosity level [%d]\n",(int)get_log_level());
    fprintf(fp_help, "  --version                   print version\n");
    fprintf(fp_help, "\nadvanced options:\n");
    fprintf(fp_help, "  --debug-break INT           break after processing the specified no. of batches\n");
    fprintf(fp_help, "  --emit-fastq=yes|no         emits fastq output format\n");
    fprintf(fp_help, "  --profile-cpu=yes|no        process section by section (used for profiling on CPU)\n");
#ifdef HAVE_ACC
    fprintf(fp_help,"   --accel=yes|no             Running on accelerator [%s]\n",(opt.flag&SLORADO_ACC?"yes":"no"));
#endif

}

int basecaller_main(int argc, char* argv[]) {

    double array[] = { 1, 2, 3, 4, 5};
    double realtime0 = realtime();

    const char* optstring = "t:B:K:v:o:x:r:p:c:hV";

    int longindex = 0;
    int32_t c = -1;

    char *data = NULL;
    char *model = NULL;

    FILE *fp_help = stderr;

    opt_t opt;
    init_opt(&opt); //initialise options to defaults

    //parse the user args
    while ((c = getopt_long(argc, argv, optstring, long_options, &longindex)) >= 0) {
        if (c == 'B') {
            opt.batch_size_bytes = mm_parse_num(optarg);
            if(opt.batch_size_bytes<=0){
                ERROR("%s","Maximum number of bytes should be larger than 0.");
                exit(EXIT_FAILURE);
            }
        } else if (c == 'K') {
            opt.batch_size = atoi(optarg);
            if (opt.batch_size < 1) {
                ERROR("Batch size should larger than 0. You entered %d",opt.batch_size);
                exit(EXIT_FAILURE);
            }
        } else if (c == 't') {
            opt.num_thread = atoi(optarg);
            if (opt.num_thread < 1) {
                ERROR("Number of threads should larger than 0. You entered %d", opt.num_thread);
                exit(EXIT_FAILURE);
            }
        } else if (c == 'v') {
            int v = atoi(optarg);
            set_log_level((enum log_level_opt)v);
        } else if (c == 'x') {
            opt.device = optarg;
        } else if (c == 'c') {
            opt.chunk_size = atoi(optarg);
            if (opt.chunk_size < 1) {
                ERROR("Chunk size should larger than 0. You entered %d", opt.chunk_size);
                exit(EXIT_FAILURE);
            }
        } else if (c == 'p') {
            opt.overlap = atoi(optarg);
            if (opt.overlap < 1) {
                ERROR("Overlap should larger than 0. You entered %d", opt.overlap);
                exit(EXIT_FAILURE);
            }
        } else if (c == 'o') {
            opt.out_path = optarg;
            opt.out = fopen(opt.out_path, "w");
            if (opt.out == NULL) {
                fprintf(stderr,"Error in opening output file\n");
                exit(EXIT_FAILURE);
            }
        } else if (c == 'r') {
            opt.num_runners = atoi(optarg);
            if (opt.num_runners < 1) {
                ERROR("Number of runners should larger than 0. You entered %d", opt.num_runners);
                exit(EXIT_FAILURE);
            }
        } else if (c == 'V') {
            fprintf(stdout,"slorado %s\n",SLORADO_VERSION);
            exit(EXIT_SUCCESS);
        } else if (c == 'h'){
            fp_help = stdout;
        } else if(c == 0 && longindex == 7) { //debug break
            opt.debug_break = atoi(optarg);
        } else if(c == 0 && longindex == 8) { //sectional benchmark todo : warning for gpu mode
            yes_or_no(&opt.flag, SLORADO_PRF, long_options[longindex].name, optarg, 1);
        } else if(c == 0 && longindex == 9) { //accel
        #ifdef HAVE_ACC
            yes_or_no(&opt.flag, SLORADO_ACC, long_options[longindex].name, optarg, 1);
        #else
            WARNING("%s", "--accel has no effect when compiled for the CPU");
        #endif
        } else if(c == 0 && longindex == 14) { //sectional benchmark todo : warning for gpu mode
            yes_or_no(&opt.flag, SLORADO_EFQ, long_options[longindex].name, optarg, 1);
        }
    }

    // Incorrect number of arguments given
    if (argc - optind != 2 || fp_help == stdout) {
        print_help_msg(fp_help, opt);
        if(fp_help == stdout){
            exit(EXIT_SUCCESS);
        }
        exit(EXIT_FAILURE);
    }

    model = argv[optind++];

    if (model == NULL) {
        print_help_msg(fp_help, opt);
        if(fp_help == stdout){
            exit(EXIT_SUCCESS);
        }
        exit(EXIT_FAILURE);
    }

    data = argv[optind];

    if (data == NULL) {
        print_help_msg(fp_help, opt);
        if(fp_help == stdout){
            exit(EXIT_SUCCESS);
        }
        exit(EXIT_FAILURE);
    }

    // print summary
    fprintf(stderr,"\nslorado base-caller version %s\n", SLORADO_VERSION);
    fprintf(stderr,"model path:         %s\n", model);
    fprintf(stderr,"input path:         %s\n", data);
    fprintf(stderr,"output path:        %s\n", opt.out_path);
    fprintf(stderr,"device:             %s\n", opt.device);
    fprintf(stderr,"chunk size:         %d\n", opt.chunk_size);
    fprintf(stderr,"batch size:         %d\n", opt.batch_size);
    fprintf(stderr,"no. threads:        %d\n", opt.num_thread);
    fprintf(stderr,"no. runners:        %d\n", opt.num_runners);
    fprintf(stderr,"overlap:            %d\n", opt.overlap);
    
    // performance vars
    timestamps_t ts;
    uint64_t n_reads = 0;
    uint64_t n_samples = 0;
    
    init_timestamps(&ts);
    
    // open slow5 file
    slow5_file_t *sp = slow5_open(data,"r");
    if (sp==NULL) {
       fprintf(stderr,"Error in opening slow5 file\n");
       exit(EXIT_FAILURE);
    }
    slow5_rec_t *rec = NULL;
    int ret=0;

    // create model runner
    ModelRunner<GPUDecoder> model_runner = ModelRunner<GPUDecoder>(model, opt.device, opt.chunk_size, opt.batch_size);
    
    // total time
    ts.time_total = -realtime();

    while (1) {
        ts.time_read -= realtime();
        ret = slow5_get_next(&rec,sp);
        ts.time_read += realtime();
        if(ret < 0){
            if (slow5_errno != SLOW5_ERR_EOF) {
                return EXIT_FAILURE;
            } else { //EOF file reached
                break;
            }
        }

        // convert record to tensor
        ts.time_tens -= realtime();
        torch::Tensor signal = tensor_from_record(rec);
        ts.time_tens += realtime();
        
        n_samples += signal.size(0);

        // trim signal
        ts.time_trim -= realtime();
        int trim_start = trim_signal(signal.index({torch::indexing::Slice(torch::indexing::None, 8000)}));
        signal = signal.index({torch::indexing::Slice(trim_start, torch::indexing::None)});
        ts.time_trim += realtime();
        
        // scale signal
        ts.time_scale -= realtime();
        scale_signal(signal);
        ts.time_scale += realtime();
    
        // split signal into chunks
        ts.time_chunk -= realtime();
        std::vector<Chunk> chunks = chunks_from_tensor(signal, opt.chunk_size, opt.overlap);
        ts.time_chunk += realtime();

        // decode signal
        basecall_chunks(signal, chunks, opt.chunk_size, opt.batch_size, model_runner, ts);
    
        // stitch
        ts.time_stitch -= realtime();
        std::string sequence;
        std::string qstring;
        stitch_chunks(chunks, sequence, qstring);
        ts.time_stitch += realtime();

        // print output
        ts.time_write -= realtime();
        write_to_file(opt.out, sequence, qstring, rec->read_id, (opt.flag & SLORADO_EFQ) != 0);
        ts.time_write += realtime();
        
<<<<<<< HEAD
        ts.time_read -= realtime();
        
        ++n_reads;
=======

>>>>>>> 724ffd60
    }
    ts.time_total += realtime();


    if (ret != SLOW5_ERR_EOF) {
        fprintf(stderr,"Could not reach end of slow5 file. Error code %d\n",ret);
        exit(EXIT_FAILURE);
    }
    
    // print perofrmance times
    fprintf(stdout, "\npeformance summary\n");
    fprintf(stdout, "reads completed:       %zu\n", n_reads);
    fprintf(stdout, "samples/s:             %f\n", n_samples / ts.time_total);
    fprintf(stdout, "time to read:          %f\n", ts.time_read);
    fprintf(stdout, "time to conv tensor:   %f\n", ts.time_tens);
    fprintf(stdout, "time to trim:          %f\n", ts.time_trim);
    fprintf(stdout, "time to scale:         %f\n", ts.time_scale);
    fprintf(stdout, "time to chunk:         %f\n", ts.time_chunk);
    fprintf(stdout, "time to copy:          %f\n", ts.time_copy);
    fprintf(stdout, "time to zero pad:      %f\n", ts.time_pad);
    fprintf(stdout, "time to accept:        %f\n", ts.time_pad);
    fprintf(stdout, "time to basecall:      %f\n", ts.time_basecall);
    fprintf(stdout, "time to decode:        %f\n", ts.time_decode);
    fprintf(stdout, "time to stitch:        %f\n", ts.time_stitch);
    fprintf(stdout, "time to write:         %f\n", ts.time_write);
    

    fprintf(stderr,"\n");

    slow5_rec_free(rec);
    slow5_close(sp);

    return 0;
}<|MERGE_RESOLUTION|>--- conflicted
+++ resolved
@@ -251,8 +251,10 @@
         ts.time_read -= realtime();
         ret = slow5_get_next(&rec,sp);
         ts.time_read += realtime();
+        
         if(ret < 0){
             if (slow5_errno != SLOW5_ERR_EOF) {
+                fprintf(stderr,"Could not reach end of slow5 file. Error code %d\n", slow5_errno);
                 return EXIT_FAILURE;
             } else { //EOF file reached
                 break;
@@ -297,21 +299,11 @@
         write_to_file(opt.out, sequence, qstring, rec->read_id, (opt.flag & SLORADO_EFQ) != 0);
         ts.time_write += realtime();
         
-<<<<<<< HEAD
         ts.time_read -= realtime();
         
         ++n_reads;
-=======
-
->>>>>>> 724ffd60
     }
     ts.time_total += realtime();
-
-
-    if (ret != SLOW5_ERR_EOF) {
-        fprintf(stderr,"Could not reach end of slow5 file. Error code %d\n",ret);
-        exit(EXIT_FAILURE);
-    }
     
     // print perofrmance times
     fprintf(stdout, "\npeformance summary\n");
@@ -329,12 +321,14 @@
     fprintf(stdout, "time to decode:        %f\n", ts.time_decode);
     fprintf(stdout, "time to stitch:        %f\n", ts.time_stitch);
     fprintf(stdout, "time to write:         %f\n", ts.time_write);
-    
-
     fprintf(stderr,"\n");
 
     slow5_rec_free(rec);
     slow5_close(sp);
-
+    
+    if (opt.out != stdout) {
+        fclose(opt.out);
+    }
+    
     return 0;
 }