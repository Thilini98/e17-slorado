#include <cstdint>
#include <stdio.h>
#include <stdlib.h>
#include <slow5/slow5.h>
#include <torch/torch.h>

#include "decode/CPUDecoder.h"
#include "Chunk.h"
#include "nn/ModelRunner.h"
#include "slorado.h"
#include "misc.h"
#include "error.h"

<<<<<<< HEAD
void basecall_chunks(std::vector<torch::Tensor> &tensors, std::vector<Chunk *> &chunks, int chunk_size, int batch_size, ModelRunnerBase &model_runner, timestamps_t *ts) {
    for (size_t i = 0; i < tensors.size(); ++i) {
=======
void basecall_chunks(std::vector<torch::Tensor> &tensors, std::vector<Chunk *> &chunks, int chunk_size, int batch_size, ModelRunnerBase &model_runner, ModelRunnerBase &decoder, timestamps_t *ts) {
    for (int i = 0; i < tensors.size(); ++i) {
>>>>>>> bb644545
        ts->time_accept -= realtime();
        model_runner.accept_chunk(i, tensors[i]);
        ts->time_accept += realtime();
    }

    LOG_TRACE("%s", "basecalling chunks");
    ts->time_basecall -= realtime();
    torch::Tensor scores = model_runner.call_chunks();
    ts->time_basecall += realtime();

    LOG_TRACE("%s", "decoding chunks");
    ts->time_decode -= realtime();
    std::vector<DecodedChunk> decoded_chunks = decoder.decode_chunks(scores, chunks.size());
    ts->time_decode += realtime();

    for (size_t i = 0; i < chunks.size(); ++i) {
        chunks[i]->seq = decoded_chunks[i].sequence;
        chunks[i]->qstring = decoded_chunks[i].qstring;
        chunks[i]->moves = decoded_chunks[i].moves;
    }
}<|MERGE_RESOLUTION|>--- conflicted
+++ resolved
@@ -11,13 +11,8 @@
 #include "misc.h"
 #include "error.h"
 
-<<<<<<< HEAD
-void basecall_chunks(std::vector<torch::Tensor> &tensors, std::vector<Chunk *> &chunks, int chunk_size, int batch_size, ModelRunnerBase &model_runner, timestamps_t *ts) {
+void basecall_chunks(std::vector<torch::Tensor> &tensors, std::vector<Chunk *> &chunks, int chunk_size, int batch_size, ModelRunnerBase &model_runner, ModelRunnerBase &decoder, timestamps_t *ts) {
     for (size_t i = 0; i < tensors.size(); ++i) {
-=======
-void basecall_chunks(std::vector<torch::Tensor> &tensors, std::vector<Chunk *> &chunks, int chunk_size, int batch_size, ModelRunnerBase &model_runner, ModelRunnerBase &decoder, timestamps_t *ts) {
-    for (int i = 0; i < tensors.size(); ++i) {
->>>>>>> bb644545
         ts->time_accept -= realtime();
         model_runner.accept_chunk(i, tensors[i]);
         ts->time_accept += realtime();
