name: C/C++ CI

on:
  push:
    branches: [ 'main' ]
  pull_request:
    branches: [ '*' ]

jobs:
<<<<<<< HEAD
=======
  # ubuntu_20:
  #   name: Ubuntu 20
  #   runs-on: ubuntu-20.04
  #   container: ubuntu:20.04
  #   steps:
  #   - name: install git
  #     run: apt-get update && apt-get install -y software-properties-common && add-apt-repository ppa:git-core/ppa && apt-get update -y && apt-get install git -y
  #   - uses: actions/checkout@v2
  #     with:
  #       submodules: recursive
  #   - name: install packages
  #     run: apt-get update && apt-get install -y zlib1g-dev gcc g++ autoconf automake make valgrind cmake wget unzip
  #   # - name: cuda install
  #   #   run: wget https://developer.download.nvidia.com/compute/cuda/repos/ubuntu1604/x86_64/cuda-ubuntu1604.pin && mv cuda-ubuntu1604.pin /etc/apt/preferences.d/cuda-repository-pin-600 && wget https://developer.download.nvidia.com/compute/cuda/10.2/Prod/local_installers/cuda-repo-ubuntu1604-10-2-local-10.2.89-440.33.01_1.0-1_amd64.deb && dpkg -i cuda-repo-ubuntu1604-10-2-local-10.2.89-440.33.01_1.0-1_amd64.deb && apt-key add /var/cuda-repo-10-2-local-10.2.89-440.33.01/7fa2af80.pub && apt-get update && apt-get -y install cuda
  #   - uses: Jimver/cuda-toolkit@v0.2.7
  #     id: cuda-toolkit
  #     with:
  #       cuda: '11.3.0'
  #   - name: install libtorch
  #     run: bash scripts/install-torch10.sh
  #   - name: print pwd
  #     run: pwd
  #   - name: print ls
  #     run: ls
  #   - name: cmake configuration
  #     run: cd build && cmake ..
  #   - name: make build
  #     run: make -C $PWD/build -j 8
  #   - name: test
  #     run: make test
  #   - name: test mem
  #     run: test/test.sh mem
>>>>>>> 6b311e19
  # ubuntu_14:
  #   name: ubuntu_14
  #   runs-on: ubuntu-18.04
  #   container: ubuntu:14.04
  #   steps:
  #   - name: install git
  #     run: sudo apt-get install -y software-properties-common && sudo add-apt-repository ppa:git-core/ppa && sudo apt-get update -y && sudo apt-get install git -y
  #   - uses: actions/checkout@v2
  #     with:
  #       submodules: recursive
  #   - name: install packages
  #     run: sudo apt-get update && sudo apt-get install -y zlib1g-dev gcc g++ autoconf automake make
  #   - name: env
  #     run: lsb_release -a &&  ldd --version && gcc --version && g++ --version
  #   - name: build
  #     run:  make -j8
  #   - name: test
  #     run: make test
<<<<<<< HEAD
  # ubuntu_16:
  #   name: Ubuntu 16
  #   runs-on: ubuntu-18.04
  #   container: ubuntu:16.04
  #   steps:
  #   - name: install git
  #     run: apt-get update && apt-get install -y software-properties-common && add-apt-repository ppa:git-core/ppa && apt-get update -y && apt-get install git -y
=======
  ubuntu_16:
    name: Ubuntu 16
    runs-on: ubuntu-18.04
    container: ubuntu:16.04
    steps:
    - name: install git
      run: apt-get update && apt-get install -y software-properties-common && add-apt-repository ppa:git-core/ppa && apt-get update -y && apt-get install git -y
    - uses: actions/checkout@v2
      with:
        submodules: recursive
    - name: install packages
      run: apt-get update && apt-get install -y zlib1g-dev gcc g++ autoconf automake make valgrind cmake wget unzip
    # - name: cuda install
    #   run: wget https://developer.download.nvidia.com/compute/cuda/repos/ubuntu1604/x86_64/cuda-ubuntu1604.pin && mv cuda-ubuntu1604.pin /etc/apt/preferences.d/cuda-repository-pin-600 && wget https://developer.download.nvidia.com/compute/cuda/10.2/Prod/local_installers/cuda-repo-ubuntu1604-10-2-local-10.2.89-440.33.01_1.0-1_amd64.deb && dpkg -i cuda-repo-ubuntu1604-10-2-local-10.2.89-440.33.01_1.0-1_amd64.deb && apt-key add /var/cuda-repo-10-2-local-10.2.89-440.33.01/7fa2af80.pub && apt-get update && apt-get -y install cuda
    - name: cuda repo setup
      run: wget https://developer.download.nvidia.com/compute/cuda/10.2/Prod/local_installers/cuda-repo-ubuntu1604-10-2-local-10.2.89-440.33.01_1.0-1_amd64.deb && dpkg -i cuda-repo-ubuntu1604-10-2-local-10.2.89-440.33.01_1.0-1_amd64.deb && apt-key add /var/cuda-repo-10-2-local-10.2.89-440.33.01/7fa2af80.pub && apt-get update
    - name: cuda install
      run: apt-get install -y cuda
    # - name: cuda env setup
    #   run: sudo ln -s /usr/local/cuda-6.5/ /usr/local/cuda
    - name: install libtorch
      run: bash scripts/install-torch10.sh
    - name: print pwd
      run: pwd
    - name: print ls
      run: ls
    - name: cmake configuration
      run: cd build && cmake -DCUDA_TOOLKIT_ROOT_DIR=/usr/local/cuda ..
    - name: make build
      run: make -C $PWD/build -j 8
    - name: test
      run: make test
    - name: test mem
      run: test/test.sh mem
  # ubuntu_18:
  #   name: Ubuntu 18
  #   runs-on: ubuntu-18.04
  #   steps:
>>>>>>> 6b311e19
  #   - uses: actions/checkout@v2
  #     with:
  #       submodules: recursive
  #   - name: install packages
<<<<<<< HEAD
  #     run: apt-get update && apt-get install -y zlib1g-dev gcc g++ autoconf automake make valgrind wget datamash unzip bzip2
  #   - name: torch
  #     run: scripts/install-torch12.sh
  #   - name: build
  #     run: make -j8
  #   - name: test
  #     run: make test
  #   - name: test mem
  #     run: test/test.sh mem
  # ubuntu_18:
  #   name: Ubuntu 18
  #   runs-on: ubuntu-18.04
=======
  #     run: sudo apt-get update && sudo apt-get install -y zlib1g-dev
  #   - name: build
  #     run:  make -j8
  #   - name: test
  #     run: make test
  # ubuntu_20:
  #   name: Ubuntu 20
  #   runs-on: ubuntu-20.04
>>>>>>> 6b311e19
  #   steps:
  #   - uses: actions/checkout@v2
  #     with:
  #       submodules: recursive
  #   - name: install packages
<<<<<<< HEAD
  #     run: sudo apt-get update && sudo apt-get install -y zlib1g-dev wget datamash unzip bzip2
  #   - name: torch
  #     run: scripts/install-torch12.sh
  #   - name: build
  #     run:  make -j8
  #   - name: test
  #     run: make test
  ubuntu_20:
    name: Ubuntu 20
    runs-on: ubuntu-20.04
    steps:
    - uses: actions/checkout@v2
      with:
        submodules: recursive
    - name: install packages
      run: sudo apt-get update && sudo apt-get install zlib1g-dev wget datamash unzip bzip2
    - name: torch
      run: scripts/install-torch12.sh
    - name: build-gcc
      run: make -j8
    - name: test-gcc
      run: make test
    # - name: build-clang
    #   run: make clean && make CC=clang -j8
    # - name: test-clang
    #   run: make test
=======
  #     run: sudo apt-get update && sudo apt-get install zlib1g-dev
  #   - name: build-gcc
  #     run: make -j8
  #   - name: test-gcc
  #     run: make test
  #   - name: build-clang
  #     run: make clean && make CC=clang -j8
  #   - name: test-clang
  #     run: make test
>>>>>>> 6b311e19
  # ubuntu_20_icc:
  #   name: Ubuntu 20 icc
  #   runs-on: ubuntu-20.04
  #   steps:
  #   - uses: actions/checkout@v2
  #     with:
  #       submodules: recursive
  #   - name: Intel Apt repository
  #     timeout-minutes: 1
  #     run: |
  #       wget https://apt.repos.intel.com/intel-gpg-keys/GPG-PUB-KEY-INTEL-SW-PRODUCTS-2023.PUB
  #       sudo apt-key add GPG-PUB-KEY-INTEL-SW-PRODUCTS-2023.PUB
  #       rm GPG-PUB-KEY-INTEL-SW-PRODUCTS-2023.PUB
  #       echo "deb https://apt.repos.intel.com/oneapi all main" | sudo tee /etc/apt/sources.list.d/oneAPI.list
  #       sudo apt-get update
  #   - name: install packages
  #     run: sudo apt-get install -y zlib1g-dev libzstd-dev intel-oneapi-compiler-dpcpp-cpp-and-cpp-classic
  #   - name: Setup Intel oneAPI environment
  #     run: |
  #       source /opt/intel/oneapi/setvars.sh
  #       printenv >> $GITHUB_ENV
  #   - name: build
  #     run: make CC=icc -j8
  #   - name: test
  #     run: make test
  # os_x_11:
  #   name: OSX 11
  #   runs-on: macos-11
  #   steps:
  #   - uses: actions/checkout@v2
  #     with:
  #       submodules: recursive
  #   - name: build
  #     run: make -j8
  #   - name: test
  #     run: make test
  # arm64:
  #   name: ubuntu arm
  #   runs-on: ubuntu-latest
  #   steps:
  #   - run: docker run --rm --privileged multiarch/qemu-user-static:register --reset
  #   - uses: docker://multiarch/ubuntu-core:arm64-bionic
  #     with:
  #       args: 'uname -a'
  #   - uses: actions/checkout@v1
  #     with:
  #       submodules: recursive
  #   - uses: docker://multiarch/ubuntu-core:arm64-bionic
  #     with:
  #       args: >
  #         bash -c "apt-get update &&
  #         apt-get install -y zlib1g-dev gcc make &&
  #         ldd --version && gcc --version &&
  #         make && make test<|MERGE_RESOLUTION|>--- conflicted
+++ resolved
@@ -7,41 +7,6 @@
     branches: [ '*' ]
 
 jobs:
-<<<<<<< HEAD
-=======
-  # ubuntu_20:
-  #   name: Ubuntu 20
-  #   runs-on: ubuntu-20.04
-  #   container: ubuntu:20.04
-  #   steps:
-  #   - name: install git
-  #     run: apt-get update && apt-get install -y software-properties-common && add-apt-repository ppa:git-core/ppa && apt-get update -y && apt-get install git -y
-  #   - uses: actions/checkout@v2
-  #     with:
-  #       submodules: recursive
-  #   - name: install packages
-  #     run: apt-get update && apt-get install -y zlib1g-dev gcc g++ autoconf automake make valgrind cmake wget unzip
-  #   # - name: cuda install
-  #   #   run: wget https://developer.download.nvidia.com/compute/cuda/repos/ubuntu1604/x86_64/cuda-ubuntu1604.pin && mv cuda-ubuntu1604.pin /etc/apt/preferences.d/cuda-repository-pin-600 && wget https://developer.download.nvidia.com/compute/cuda/10.2/Prod/local_installers/cuda-repo-ubuntu1604-10-2-local-10.2.89-440.33.01_1.0-1_amd64.deb && dpkg -i cuda-repo-ubuntu1604-10-2-local-10.2.89-440.33.01_1.0-1_amd64.deb && apt-key add /var/cuda-repo-10-2-local-10.2.89-440.33.01/7fa2af80.pub && apt-get update && apt-get -y install cuda
-  #   - uses: Jimver/cuda-toolkit@v0.2.7
-  #     id: cuda-toolkit
-  #     with:
-  #       cuda: '11.3.0'
-  #   - name: install libtorch
-  #     run: bash scripts/install-torch10.sh
-  #   - name: print pwd
-  #     run: pwd
-  #   - name: print ls
-  #     run: ls
-  #   - name: cmake configuration
-  #     run: cd build && cmake ..
-  #   - name: make build
-  #     run: make -C $PWD/build -j 8
-  #   - name: test
-  #     run: make test
-  #   - name: test mem
-  #     run: test/test.sh mem
->>>>>>> 6b311e19
   # ubuntu_14:
   #   name: ubuntu_14
   #   runs-on: ubuntu-18.04
@@ -60,7 +25,6 @@
   #     run:  make -j8
   #   - name: test
   #     run: make test
-<<<<<<< HEAD
   # ubuntu_16:
   #   name: Ubuntu 16
   #   runs-on: ubuntu-18.04
@@ -68,51 +32,10 @@
   #   steps:
   #   - name: install git
   #     run: apt-get update && apt-get install -y software-properties-common && add-apt-repository ppa:git-core/ppa && apt-get update -y && apt-get install git -y
-=======
-  ubuntu_16:
-    name: Ubuntu 16
-    runs-on: ubuntu-18.04
-    container: ubuntu:16.04
-    steps:
-    - name: install git
-      run: apt-get update && apt-get install -y software-properties-common && add-apt-repository ppa:git-core/ppa && apt-get update -y && apt-get install git -y
-    - uses: actions/checkout@v2
-      with:
-        submodules: recursive
-    - name: install packages
-      run: apt-get update && apt-get install -y zlib1g-dev gcc g++ autoconf automake make valgrind cmake wget unzip
-    # - name: cuda install
-    #   run: wget https://developer.download.nvidia.com/compute/cuda/repos/ubuntu1604/x86_64/cuda-ubuntu1604.pin && mv cuda-ubuntu1604.pin /etc/apt/preferences.d/cuda-repository-pin-600 && wget https://developer.download.nvidia.com/compute/cuda/10.2/Prod/local_installers/cuda-repo-ubuntu1604-10-2-local-10.2.89-440.33.01_1.0-1_amd64.deb && dpkg -i cuda-repo-ubuntu1604-10-2-local-10.2.89-440.33.01_1.0-1_amd64.deb && apt-key add /var/cuda-repo-10-2-local-10.2.89-440.33.01/7fa2af80.pub && apt-get update && apt-get -y install cuda
-    - name: cuda repo setup
-      run: wget https://developer.download.nvidia.com/compute/cuda/10.2/Prod/local_installers/cuda-repo-ubuntu1604-10-2-local-10.2.89-440.33.01_1.0-1_amd64.deb && dpkg -i cuda-repo-ubuntu1604-10-2-local-10.2.89-440.33.01_1.0-1_amd64.deb && apt-key add /var/cuda-repo-10-2-local-10.2.89-440.33.01/7fa2af80.pub && apt-get update
-    - name: cuda install
-      run: apt-get install -y cuda
-    # - name: cuda env setup
-    #   run: sudo ln -s /usr/local/cuda-6.5/ /usr/local/cuda
-    - name: install libtorch
-      run: bash scripts/install-torch10.sh
-    - name: print pwd
-      run: pwd
-    - name: print ls
-      run: ls
-    - name: cmake configuration
-      run: cd build && cmake -DCUDA_TOOLKIT_ROOT_DIR=/usr/local/cuda ..
-    - name: make build
-      run: make -C $PWD/build -j 8
-    - name: test
-      run: make test
-    - name: test mem
-      run: test/test.sh mem
-  # ubuntu_18:
-  #   name: Ubuntu 18
-  #   runs-on: ubuntu-18.04
-  #   steps:
->>>>>>> 6b311e19
   #   - uses: actions/checkout@v2
   #     with:
   #       submodules: recursive
   #   - name: install packages
-<<<<<<< HEAD
   #     run: apt-get update && apt-get install -y zlib1g-dev gcc g++ autoconf automake make valgrind wget datamash unzip bzip2
   #   - name: torch
   #     run: scripts/install-torch12.sh
@@ -125,22 +48,11 @@
   # ubuntu_18:
   #   name: Ubuntu 18
   #   runs-on: ubuntu-18.04
-=======
-  #     run: sudo apt-get update && sudo apt-get install -y zlib1g-dev
-  #   - name: build
-  #     run:  make -j8
-  #   - name: test
-  #     run: make test
-  # ubuntu_20:
-  #   name: Ubuntu 20
-  #   runs-on: ubuntu-20.04
->>>>>>> 6b311e19
   #   steps:
   #   - uses: actions/checkout@v2
   #     with:
   #       submodules: recursive
   #   - name: install packages
-<<<<<<< HEAD
   #     run: sudo apt-get update && sudo apt-get install -y zlib1g-dev wget datamash unzip bzip2
   #   - name: torch
   #     run: scripts/install-torch12.sh
@@ -167,17 +79,6 @@
     #   run: make clean && make CC=clang -j8
     # - name: test-clang
     #   run: make test
-=======
-  #     run: sudo apt-get update && sudo apt-get install zlib1g-dev
-  #   - name: build-gcc
-  #     run: make -j8
-  #   - name: test-gcc
-  #     run: make test
-  #   - name: build-clang
-  #     run: make clean && make CC=clang -j8
-  #   - name: test-clang
-  #     run: make test
->>>>>>> 6b311e19
   # ubuntu_20_icc:
   #   name: Ubuntu 20 icc
   #   runs-on: ubuntu-20.04
